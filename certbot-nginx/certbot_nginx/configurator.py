--- conflicted
+++ resolved
@@ -337,18 +337,13 @@
 
         """
         snakeoil_cert, snakeoil_key = self._get_snakeoil_paths()
-<<<<<<< HEAD
+
         ssl_block = (
-            [['\n', 'listen', ' ', '{0} ssl'.format(self.config.tls_sni_01_port)],
-             ['\n', 'ssl_certificate', ' ', snakeoil_cert],
-             ['\n', 'ssl_certificate_key', ' ', snakeoil_key]] +
+            [['\n    ', 'listen', ' ', '{0} ssl'.format(self.config.tls_sni_01_port)],
+             ['\n    ', 'ssl_certificate', ' ', snakeoil_cert],
+             ['\n    ', 'ssl_certificate_key', ' ', snakeoil_key]] +
             self.parser.loc["ssl_options"])
-=======
-        ssl_block = [['\n    ', 'listen', ' ', '{0} ssl'.format(self.config.tls_sni_01_port)],
-                     ['\n    ', 'ssl_certificate', ' ', snakeoil_cert],
-                     ['\n    ', 'ssl_certificate_key', ' ', snakeoil_key],
-                     ['\n    ', 'include', ' ', self.parser.loc["ssl_options"]]]
->>>>>>> 274702c1
+
         self.parser.add_server_directives(
             vhost.filep, vhost.names, ssl_block, replace=False)
         vhost.ssl = True
