"""Certbot client crypto utility functions.

.. todo:: Make the transition to use PSS rather than PKCS1_v1_5 when the server
    is capable of handling the signatures.

"""
import hashlib
import logging
import os

import OpenSSL
import pyrfc3339
import six
import zope.component
from cryptography.hazmat.backends import default_backend
from cryptography import x509

from acme import crypto_util as acme_crypto_util
from acme import jose

from certbot import errors
from certbot import interfaces
from certbot import util

from cryptography.hazmat.backends import default_backend
from cryptography.hazmat.primitives import serialization
from cryptography.hazmat.primitives.asymmetric import ec

logger = logging.getLogger(__name__)


# High level functions
def save_key(key_pem, key_dir, keyname="key-certbot.pem"):
    """Initializes and saves a privkey.

    Saves a generated private key in PEM format on the filesystem.

    .. note:: keyname is the attempted filename, it may be different if a file
        already exists at the path.

    :param str key_pem: The PEM encoded private key to save
    :param str key_dir: Key save directory.
    :param str keyname: Filename of key

    :returns: Key
    :rtype: :class:`certbot.util.Key`

    """

    config = zope.component.getUtility(interfaces.IConfig)
    # Save file
    util.make_or_verify_dir(key_dir, 0o700, os.geteuid(),
                            config.strict_permissions)
<<<<<<< HEAD
    if config.dry_run:
        key_path = None
        logger.debug("Dry run, not saving private key to file")
    else:
        key_f, key_path = util.unique_file(
            os.path.join(key_dir, keyname), 0o600, "wb")
        with key_f:
            key_f.write(key_pem)
        logger.debug("Saving private key: %s", key_path)
=======
    key_f, key_path = util.unique_file(
        os.path.join(key_dir, keyname), 0o600, "wb")
    with key_f:
        key_f.write(key_pem)
    logger.debug("Generating key (%d bits): %s", key_size, key_path)
>>>>>>> 686fa36b

    return util.Key(key_path, key_pem)


def init_save_csr(privkey, names, path):
    """Initialize a CSR with the given private key.

    :param privkey: Key to include in the CSR
    :type privkey: :class:`certbot.util.Key`

    :param set names: `str` names to include in the CSR

    :param str path: Certificate save directory.

    :returns: CSR
    :rtype: :class:`certbot.util.CSR`

    """
    config = zope.component.getUtility(interfaces.IConfig)

    csr_pem = acme_crypto_util.make_csr(
        privkey.pem, names, must_staple=config.must_staple)

    # Save CSR
    util.make_or_verify_dir(path, 0o755, os.geteuid(),
                               config.strict_permissions)
    csr_f, csr_filename = util.unique_file(
        os.path.join(path, "csr-certbot.pem"), 0o644, "wb")
    with csr_f:
        csr_f.write(csr_pem)
    logger.debug("Creating CSR: %s", csr_filename)

    return util.CSR(csr_filename, csr_pem, "pem")


# WARNING: the csr and private key file are possible attack vectors for TOCTOU
# We should either...
# A. Do more checks to verify that the CSR is trusted/valid
# B. Audit the parsing code for vulnerabilities

def valid_csr(csr):
    """Validate CSR.

    Check if `csr` is a valid CSR for the given domains.

    :param str csr: CSR in PEM.

    :returns: Validity of CSR.
    :rtype: bool

    """
    try:
        req = OpenSSL.crypto.load_certificate_request(
            OpenSSL.crypto.FILETYPE_PEM, csr)
        return req.verify(req.get_pubkey())
    except OpenSSL.crypto.Error as error:
        logger.debug(error, exc_info=True)
        return False


def csr_matches_pubkey(csr, privkey):
    """Does private key correspond to the subject public key in the CSR?

    :param str csr: CSR in PEM.
    :param str privkey: Private key file contents (PEM)

    :returns: Correspondence of private key to CSR subject public key.
    :rtype: bool

    """
    req = OpenSSL.crypto.load_certificate_request(
        OpenSSL.crypto.FILETYPE_PEM, csr)
    pkey = OpenSSL.crypto.load_privatekey(OpenSSL.crypto.FILETYPE_PEM, privkey)
    try:
        return req.verify(pkey)
    except OpenSSL.crypto.Error as error:
        logger.debug(error, exc_info=True)
        return False


def import_csr_file(csrfile, data):
    """Import a CSR file, which can be either PEM or DER.

    :param str csrfile: CSR filename
    :param str data: contents of the CSR file

    :returns: (`OpenSSL.crypto.FILETYPE_PEM`,
               util.CSR object representing the CSR,
               list of domains requested in the CSR)
    :rtype: tuple

    """
    PEM = OpenSSL.crypto.FILETYPE_PEM
    load = OpenSSL.crypto.load_certificate_request
    try:
        # Try to parse as DER first, then fall back to PEM.
        csr = load(OpenSSL.crypto.FILETYPE_ASN1, data)
    except OpenSSL.crypto.Error:
        try:
            csr = load(PEM, data)
        except OpenSSL.crypto.Error:
            raise errors.Error("Failed to parse CSR file: {0}".format(csrfile))

    domains = _get_names_from_loaded_cert_or_req(csr)
    # Internally we always use PEM, so re-encode as PEM before returning.
    data_pem = OpenSSL.crypto.dump_certificate_request(PEM, csr)
    return PEM, util.CSR(file=csrfile, data=data_pem, form="pem"), domains


def make_key_rsa(bits):
    """Generate PEM encoded RSA key.

    :param int bits: Number of bits, at least 1024.

    :returns: new RSA key in PEM form with specified number of bits
    :rtype: str

    """
    assert bits >= 1024  # XXX
    key = OpenSSL.crypto.PKey()
    key.generate_key(OpenSSL.crypto.TYPE_RSA, bits)
    return OpenSSL.crypto.dump_privatekey(OpenSSL.crypto.FILETYPE_PEM, key)


def make_key_ecdsa(curve):
    """Generate PEM encoded ECDSA key.

    :param str curve: The ECDSA curve used (currently P-256 [prime256v1] or P-384 [secp384r1])

    :returns: new ECDSA key in PEM form with the specified curve
    :rtype: str

    """

    if curve.lower() == "p-256":
        private_key = ec.generate_private_key(ec.SECP256R1(), default_backend())
    elif curve.lower() == "p-384":
        private_key = ec.generate_private_key(ec.SECP384R1(), default_backend())
    else:
        raise errors.Error(
            "Elliptic curve for ECDSA keypair generation not recognised. Current allowed curves "
            "are \"P-256\" or \"P-384\".")

    return private_key.private_bytes(
        encoding=serialization.Encoding.PEM, format=serialization.PrivateFormat.TraditionalOpenSSL,
        encryption_algorithm=serialization.NoEncryption())


def valid_privkey(privkey):
    """Is valid RSA private key?

    :param str privkey: Private key file contents in PEM

    :returns: Validity of private key.
    :rtype: bool

    """
    try:
        return OpenSSL.crypto.load_privatekey(
            OpenSSL.crypto.FILETYPE_PEM, privkey).check()
    except (TypeError, OpenSSL.crypto.Error):
        return False


def verify_renewable_cert(renewable_cert):
    """For checking that your certs were not corrupted on disk.

    Several things are checked:
        1. Signature verification for the cert.
        2. That fullchain matches cert and chain when concatenated.
        3. Check that the private key matches the certificate.

    :param `.storage.RenewableCert` renewable_cert: cert to verify

    :raises errors.Error: If verification fails.
    """
    verify_renewable_cert_sig(renewable_cert)
    verify_fullchain(renewable_cert)
    verify_cert_matches_priv_key(renewable_cert.cert, renewable_cert.privkey)


def verify_renewable_cert_sig(renewable_cert):
    """ Verifies the signature of a `.storage.RenewableCert` object.

    :param `.storage.RenewableCert` renewable_cert: cert to verify

    :raises errors.Error: If signature verification fails.
    """
    try:
        with open(renewable_cert.chain, 'rb') as chain:
            chain, _ = pyopenssl_load_certificate(chain.read())
        with open(renewable_cert.cert, 'rb') as cert:
            cert = x509.load_pem_x509_certificate(cert.read(), default_backend())
        hash_name = cert.signature_hash_algorithm.name
        OpenSSL.crypto.verify(chain, cert.signature, cert.tbs_certificate_bytes, hash_name)
    except (IOError, ValueError, OpenSSL.crypto.Error) as e:
        error_str = "verifying the signature of the cert located at {0} has failed. \
                Details: {1}".format(renewable_cert.cert, e)
        logger.exception(error_str)
        raise errors.Error(error_str)


def verify_cert_matches_priv_key(cert_path, key_path):
    """ Verifies that the private key and cert match.

    :param str cert_path: path to a cert in PEM format
    :param str key_path: path to a private key file

    :raises errors.Error: If they don't match.
    """
    try:
        context = OpenSSL.SSL.Context(OpenSSL.SSL.SSLv23_METHOD)
        context.use_certificate_file(cert_path)
        context.use_privatekey_file(key_path)
        context.check_privatekey()
    except (IOError, OpenSSL.SSL.Error) as e:
        error_str = "verifying the cert located at {0} matches the \
                private key located at {1} has failed. \
                Details: {2}".format(cert_path,
                        key_path, e)
        logger.exception(error_str)
        raise errors.Error(error_str)


def verify_fullchain(renewable_cert):
    """ Verifies that fullchain is indeed cert concatenated with chain.

    :param `.storage.RenewableCert` renewable_cert: cert to verify

    :raises errors.Error: If cert and chain do not combine to fullchain.
    """
    try:
        with open(renewable_cert.chain) as chain:
            chain = chain.read()
        with open(renewable_cert.cert) as cert:
            cert = cert.read()
        with open(renewable_cert.fullchain) as fullchain:
            fullchain = fullchain.read()
        if (cert + chain) != fullchain:
            error_str = "fullchain does not match cert + chain for {0}!"
            error_str = error_str.format(renewable_cert.lineagename)
            raise errors.Error(error_str)
    except IOError as e:
        error_str = "reading one of cert, chain, or fullchain has failed: {0}".format(e)
        logger.exception(error_str)
        raise errors.Error(error_str)
    except errors.Error as e:
        raise e


def pyopenssl_load_certificate(data):
    """Load PEM/DER certificate.

    :raises errors.Error:

    """

    openssl_errors = []

    for file_type in (OpenSSL.crypto.FILETYPE_PEM, OpenSSL.crypto.FILETYPE_ASN1):
        try:
            return OpenSSL.crypto.load_certificate(file_type, data), file_type
        except OpenSSL.crypto.Error as error:  # TODO: other errors?
            openssl_errors.append(error)
    raise errors.Error("Unable to load: {0}".format(",".join(
        str(error) for error in openssl_errors)))


def _load_cert_or_req(cert_or_req_str, load_func,
                      typ=OpenSSL.crypto.FILETYPE_PEM):
    try:
        return load_func(typ, cert_or_req_str)
    except OpenSSL.crypto.Error as error:
        logger.exception(error)
        raise


def _get_sans_from_cert_or_req(cert_or_req_str, load_func,
                               typ=OpenSSL.crypto.FILETYPE_PEM):
    # pylint: disable=protected-access
    return acme_crypto_util._pyopenssl_cert_or_req_san(_load_cert_or_req(
        cert_or_req_str, load_func, typ))


def get_sans_from_cert(cert, typ=OpenSSL.crypto.FILETYPE_PEM):
    """Get a list of Subject Alternative Names from a certificate.

    :param str cert: Certificate (encoded).
    :param typ: `OpenSSL.crypto.FILETYPE_PEM` or `OpenSSL.crypto.FILETYPE_ASN1`

    :returns: A list of Subject Alternative Names.
    :rtype: list

    """
    return _get_sans_from_cert_or_req(
        cert, OpenSSL.crypto.load_certificate, typ)


def _get_names_from_cert_or_req(cert_or_req, load_func, typ):
    loaded_cert_or_req = _load_cert_or_req(cert_or_req, load_func, typ)
    return _get_names_from_loaded_cert_or_req(loaded_cert_or_req)


def _get_names_from_loaded_cert_or_req(loaded_cert_or_req):
    common_name = loaded_cert_or_req.get_subject().CN
    # pylint: disable=protected-access
    sans = acme_crypto_util._pyopenssl_cert_or_req_san(loaded_cert_or_req)

    if common_name is None:
        return sans
    else:
        return [common_name] + [d for d in sans if d != common_name]


def get_names_from_cert(csr, typ=OpenSSL.crypto.FILETYPE_PEM):
    """Get a list of domains from a cert, including the CN if it is set.

    :param str cert: Certificate (encoded).
    :param typ: `OpenSSL.crypto.FILETYPE_PEM` or `OpenSSL.crypto.FILETYPE_ASN1`

    :returns: A list of domain names.
    :rtype: list

    """
    return _get_names_from_cert_or_req(
        csr, OpenSSL.crypto.load_certificate, typ)


def dump_pyopenssl_chain(chain, filetype=OpenSSL.crypto.FILETYPE_PEM):
    """Dump certificate chain into a bundle.

    :param list chain: List of `OpenSSL.crypto.X509` (or wrapped in
        `acme.jose.ComparableX509`).

    """
    # XXX: returns empty string when no chain is available, which
    # shuts up RenewableCert, but might not be the best solution...

    def _dump_cert(cert):
        if isinstance(cert, jose.ComparableX509):
            # pylint: disable=protected-access
            cert = cert.wrapped
        return OpenSSL.crypto.dump_certificate(filetype, cert)

    # assumes that OpenSSL.crypto.dump_certificate includes ending
    # newline character
    return b"".join(_dump_cert(cert) for cert in chain)


def notBefore(cert_path):
    """When does the cert at cert_path start being valid?

    :param str cert_path: path to a cert in PEM format

    :returns: the notBefore value from the cert at cert_path
    :rtype: :class:`datetime.datetime`

    """
    return _notAfterBefore(cert_path, OpenSSL.crypto.X509.get_notBefore)


def notAfter(cert_path):
    """When does the cert at cert_path stop being valid?

    :param str cert_path: path to a cert in PEM format

    :returns: the notAfter value from the cert at cert_path
    :rtype: :class:`datetime.datetime`

    """
    return _notAfterBefore(cert_path, OpenSSL.crypto.X509.get_notAfter)


def _notAfterBefore(cert_path, method):
    """Internal helper function for finding notbefore/notafter.

    :param str cert_path: path to a cert in PEM format
    :param function method: one of ``OpenSSL.crypto.X509.get_notBefore``
        or ``OpenSSL.crypto.X509.get_notAfter``

    :returns: the notBefore or notAfter value from the cert at cert_path
    :rtype: :class:`datetime.datetime`

    """
    # pylint: disable=redefined-outer-name
    with open(cert_path) as f:
        x509 = OpenSSL.crypto.load_certificate(OpenSSL.crypto.FILETYPE_PEM,
                                               f.read())
    # pyopenssl always returns bytes
    timestamp = method(x509)
    reformatted_timestamp = [timestamp[0:4], b"-", timestamp[4:6], b"-",
                             timestamp[6:8], b"T", timestamp[8:10], b":",
                             timestamp[10:12], b":", timestamp[12:]]
    timestamp_str = b"".join(reformatted_timestamp)
    # pyrfc3339 uses "native" strings. That is, bytes on Python 2 and unicode
    # on Python 3
    if six.PY3:
        timestamp_str = timestamp_str.decode('ascii')
    return pyrfc3339.parse(timestamp_str)


def sha256sum(filename):
    """Compute a sha256sum of a file.

    :param str filename: path to the file whose hash will be computed

    :returns: sha256 digest of the file in hexadecimal
    :rtype: str
    """
    sha256 = hashlib.sha256()
    with open(filename, 'rb') as f:
        sha256.update(f.read())
    return sha256.hexdigest()<|MERGE_RESOLUTION|>--- conflicted
+++ resolved
@@ -51,23 +51,12 @@
     # Save file
     util.make_or_verify_dir(key_dir, 0o700, os.geteuid(),
                             config.strict_permissions)
-<<<<<<< HEAD
-    if config.dry_run:
-        key_path = None
-        logger.debug("Dry run, not saving private key to file")
-    else:
-        key_f, key_path = util.unique_file(
-            os.path.join(key_dir, keyname), 0o600, "wb")
-        with key_f:
-            key_f.write(key_pem)
-        logger.debug("Saving private key: %s", key_path)
-=======
+
     key_f, key_path = util.unique_file(
         os.path.join(key_dir, keyname), 0o600, "wb")
     with key_f:
         key_f.write(key_pem)
-    logger.debug("Generating key (%d bits): %s", key_size, key_path)
->>>>>>> 686fa36b
+    logger.debug("Saving private key: %s", key_path)
 
     return util.Key(key_path, key_pem)
 
