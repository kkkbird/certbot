--- conflicted
+++ resolved
@@ -10,20 +10,12 @@
 import zope.component
 import zope.interface
 
-<<<<<<< HEAD
-from acme import challenges  # pylint: disable=unused-import,
-# pylint: disable=unused-import, no-name-in-module
-from acme.magic_typing import Dict, Set, DefaultDict, List
-
-from certbot import achallenges
-=======
 from acme import challenges  # pylint: disable=unused-import
 # pylint: disable=unused-import, no-name-in-module
 from acme.magic_typing import Dict, Set, DefaultDict, List
 # pylint: enable=unused-import, no-name-in-module
 
 from certbot import achallenges  # pylint: disable=unused-import
->>>>>>> 255e5120
 from certbot import cli
 from certbot import errors
 from certbot import interfaces
