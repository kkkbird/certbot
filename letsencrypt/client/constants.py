"""Let's Encrypt constants."""
import logging
import pkg_resources

from letsencrypt.acme import challenges


<<<<<<< HEAD
SETUPTOOLS_PLUGINS_ENTRY_POINT = "letsencrypt.plugins"
"""Setuptools entry point group name for plugins."""


# CLI/IConfig defaults
DEFAULT_CONFIG_FILES = ["/etc/letsencrypt/cli.ini"]
DEFAULT_VERBOSE_COUNT = -(logging.WARNING / 10)
DEFAULT_SERVER = "letsencrypt-demo.org:443"
DEFAULT_RSA_KEY_SIZE = 2048
DEFAULT_ROLLBACK_CHECKPOINTS = 0
DEFAULT_CONFIG_DIR = "/etc/letsencrypt"
DEFAULT_WORK_DIR = "/var/lib/letsencrypt"
DEFAULT_BACKUP_DIR = "/var/lib/letsencrypt/backups"
DEFAULT_KEY_DIR = "/etc/letsencrypt/keys"
DEFAULT_CERTS_DIR = "/etc/letsencrypt/certs"
DEFAULT_CERT_PATH = "/etc/letsencrypt/certs/cert-letsencrypt.pem"
DEFAULT_CHAIN_PATH = "/etc/letsencrypt/certs/chain-letsencrypt.pem"


S_SIZE = 32
"""Size (in bytes) of secret base64-encoded octet string "s" used in
challenges."""

NONCE_SIZE = 16
"""Size of nonce used in JWS objects (in bytes)."""


=======
>>>>>>> 963c95df
EXCLUSIVE_CHALLENGES = frozenset([frozenset([
    challenges.DVSNI, challenges.SimpleHTTPS])])
"""Mutually exclusive challenges."""


ENHANCEMENTS = ["redirect", "http-header", "ocsp-stapling", "spdy"]
"""List of possible :class:`letsencrypt.client.interfaces.IInstaller`
enhancements.

List of expected options parameters:
- redirect: None
- http-header: TODO
- ocsp-stapling: TODO
- spdy: TODO

"""


<<<<<<< HEAD
DVSNI_CHALLENGE_PORT = 443
"""Port to perform DVSNI challenge."""

=======
APACHE_MOD_SSL_CONF = pkg_resources.resource_filename(
    "letsencrypt.client.plugins.apache", "options-ssl.conf")
"""Path to the Apache mod_ssl config file found in the Let's Encrypt
distribution."""

APACHE_REWRITE_HTTPS_ARGS = [
    "^.*$", "https://%{SERVER_NAME}%{REQUEST_URI}", "[L,R=permanent]"]
"""Apache rewrite rule arguments used for redirections to https vhost"""


NGINX_MOD_SSL_CONF = pkg_resources.resource_filename(
    "letsencrypt.client.plugins.nginx", "options-ssl.conf")
"""Path to the Nginx mod_ssl config file found in the Let's Encrypt
distribution."""


CONFIG_DIRS_MODE = 0o755
"""Directory mode for ``.IConfig.config_dir`` et al."""
>>>>>>> 963c95df

TEMP_CHECKPOINT_DIR = "temp_checkpoint"
"""Temporary checkpoint directory (relative to IConfig.work_dir)."""

IN_PROGRESS_DIR = "IN_PROGRESS"
"""Directory used before a permanent checkpoint is finalized (relative to
IConfig.work_dir)."""

CERT_KEY_BACKUP_DIR = "keys-certs"
"""Directory where all certificates and keys are stored (relative to
IConfig.work_dir. Used for easy revocation."""

ACCOUNTS_DIR = "accounts"
"""Directory where all accounts are saved."""

ACCOUNT_KEYS_DIR = "keys"
"""Directory where account keys are saved. Relative to ACCOUNTS_DIR."""

REC_TOKEN_DIR = "recovery_tokens"
"""Directory where all recovery tokens are saved (relative to
IConfig.work_dir)."""

NETSTAT = "/bin/netstat"
"""Location of netstat binary for checking whether a listener is already
running on the specified port (Linux-specific)."""<|MERGE_RESOLUTION|>--- conflicted
+++ resolved
@@ -5,7 +5,6 @@
 from letsencrypt.acme import challenges
 
 
-<<<<<<< HEAD
 SETUPTOOLS_PLUGINS_ENTRY_POINT = "letsencrypt.plugins"
 """Setuptools entry point group name for plugins."""
 
@@ -13,7 +12,7 @@
 # CLI/IConfig defaults
 DEFAULT_CONFIG_FILES = ["/etc/letsencrypt/cli.ini"]
 DEFAULT_VERBOSE_COUNT = -(logging.WARNING / 10)
-DEFAULT_SERVER = "letsencrypt-demo.org:443"
+DEFAULT_SERVER = "www.letsencrypt-demo.org/acme/new-reg"
 DEFAULT_RSA_KEY_SIZE = 2048
 DEFAULT_ROLLBACK_CHECKPOINTS = 0
 DEFAULT_CONFIG_DIR = "/etc/letsencrypt"
@@ -25,16 +24,6 @@
 DEFAULT_CHAIN_PATH = "/etc/letsencrypt/certs/chain-letsencrypt.pem"
 
 
-S_SIZE = 32
-"""Size (in bytes) of secret base64-encoded octet string "s" used in
-challenges."""
-
-NONCE_SIZE = 16
-"""Size of nonce used in JWS objects (in bytes)."""
-
-
-=======
->>>>>>> 963c95df
 EXCLUSIVE_CHALLENGES = frozenset([frozenset([
     challenges.DVSNI, challenges.SimpleHTTPS])])
 """Mutually exclusive challenges."""
@@ -53,30 +42,8 @@
 """
 
 
-<<<<<<< HEAD
-DVSNI_CHALLENGE_PORT = 443
-"""Port to perform DVSNI challenge."""
-
-=======
-APACHE_MOD_SSL_CONF = pkg_resources.resource_filename(
-    "letsencrypt.client.plugins.apache", "options-ssl.conf")
-"""Path to the Apache mod_ssl config file found in the Let's Encrypt
-distribution."""
-
-APACHE_REWRITE_HTTPS_ARGS = [
-    "^.*$", "https://%{SERVER_NAME}%{REQUEST_URI}", "[L,R=permanent]"]
-"""Apache rewrite rule arguments used for redirections to https vhost"""
-
-
-NGINX_MOD_SSL_CONF = pkg_resources.resource_filename(
-    "letsencrypt.client.plugins.nginx", "options-ssl.conf")
-"""Path to the Nginx mod_ssl config file found in the Let's Encrypt
-distribution."""
-
-
 CONFIG_DIRS_MODE = 0o755
 """Directory mode for ``.IConfig.config_dir`` et al."""
->>>>>>> 963c95df
 
 TEMP_CHECKPOINT_DIR = "temp_checkpoint"
 """Temporary checkpoint directory (relative to IConfig.work_dir)."""
