"""JSON Web Key."""
import abc
import binascii

import Crypto.PublicKey.RSA

from letsencrypt.acme.jose import b64
from letsencrypt.acme.jose import errors
from letsencrypt.acme.jose import json_util
from letsencrypt.acme.jose import util


class JWK(json_util.TypedJSONObjectWithFields):
    # pylint: disable=too-few-public-methods
    """JSON Web Key."""
    type_field_name = 'kty'
    TYPES = {}

    @util.abstractclassmethod
    def load(cls, string):  # pragma: no cover
        """Load key from normalized string form."""
        raise NotImplementedError()

    @abc.abstractmethod
    def public(self):  # pragma: no cover
        """Generate JWK with public key.

        For symmetric cryptosystems, this would return ``self``.

        """
        raise NotImplementedError()


@JWK.register
class JWKES(JWK):  # pragma: no cover
    # pylint: disable=abstract-class-not-used
    """ES JWK.

    .. warning:: This is not yet implemented!

    """
    typ = 'ES'

    def fields_to_partial_json(self):
        raise NotImplementedError()

    @classmethod
    def fields_from_json(cls, jobj):
        raise NotImplementedError()

    @classmethod
    def load(cls, string):
        raise NotImplementedError()

    def public(self):
        raise NotImplementedError()


@JWK.register
class JWKOct(JWK):
    """Symmetric JWK."""
    typ = 'oct'
    __slots__ = ('key',)

    def fields_to_partial_json(self):
        # TODO: An "alg" member SHOULD also be present to identify the
        # algorithm intended to be used with the key, unless the
        # application uses another means or convention to determine
        # the algorithm used.
        return {'k': self.key}

    @classmethod
    def fields_from_json(cls, jobj):
        return cls(key=jobj['k'])

    @classmethod
    def load(cls, string):
        return cls(key=string)

    def public(self):
        return self


@JWK.register
class JWKRSA(JWK):
    """RSA JWK.

    :ivar key: `Crypto.PublicKey.RSA` wrapped in `.HashableRSAKey`

    """
    typ = 'RSA'
    __slots__ = ('key',)

    @classmethod
    def _encode_param(cls, data):
        def _leading_zeros(arg):
            if len(arg) % 2:
                return '0' + arg
            return arg

        return b64.b64encode(binascii.unhexlify(
            _leading_zeros(hex(data)[2:].rstrip('L'))))

    @classmethod
    def _decode_param(cls, data):
        try:
            return long(binascii.hexlify(json_util.decode_b64jose(data)), 16)
        except ValueError:  # invalid literal for long() with base 16
            raise errors.DeserializationError()

    @classmethod
    def load(cls, string):
        """Load RSA key from string.

        :param str string: RSA key in string form.

        :returns:
        :rtype: :class:`JWKRSA`

        """
        return cls(key=util.HashableRSAKey(
            Crypto.PublicKey.RSA.importKey(string)))

    def public(self):
        return type(self)(key=self.key.publickey())

    @classmethod
    def fields_from_json(cls, jobj):
        return cls(key=util.HashableRSAKey(
            Crypto.PublicKey.RSA.construct(
                (cls._decode_param(jobj['n']),
<<<<<<< HEAD
                cls._decode_param(jobj['e'])))))
=======
                 cls._decode_param(jobj['e'])))))
>>>>>>> 98ecc5d2

    def fields_to_partial_json(self):
        return {
            'n': self._encode_param(self.key.n),
            'e': self._encode_param(self.key.e),
        }<|MERGE_RESOLUTION|>--- conflicted
+++ resolved
@@ -129,11 +129,7 @@
         return cls(key=util.HashableRSAKey(
             Crypto.PublicKey.RSA.construct(
                 (cls._decode_param(jobj['n']),
-<<<<<<< HEAD
-                cls._decode_param(jobj['e'])))))
-=======
                  cls._decode_param(jobj['e'])))))
->>>>>>> 98ecc5d2
 
     def fields_to_partial_json(self):
         return {
