--- conflicted
+++ resolved
@@ -132,10 +132,6 @@
 
 def _create_parser():
     parser = argparse.ArgumentParser()
-<<<<<<< HEAD
-    # parser.add_argument("--cron", action="store_true", help="Run as cronjob.")
-    # pylint: disable=protected-access
-=======
     #parser.add_argument("--cron", action="store_true", help="Run as cronjob.")
     parser.add_argument(
         "-v", "--verbose", dest="verbose_count", action="count",
@@ -143,7 +139,6 @@
         "multiple times to incrementally increase the verbosity of output, "
         "e.g. -vvv.")
 
->>>>>>> cb2ac71d
     return _paths_parser(parser)
 
 
