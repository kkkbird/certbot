#!/usr/bin/env python
# pip installs packages using pinned package versions. If CERTBOT_OLDEST is set
# to 1, a combination of tools/oldest_constraints.txt,
# tools/dev_constraints.txt, and local-oldest-requirements.txt contained in the
# top level of the package's directory is used, otherwise, a combination of
# certbot-auto's requirements file and tools/dev_constraints.txt is used. The
# other file always takes precedence over tools/dev_constraints.txt. If
# CERTBOT_OLDEST is set, this script must be run with `-e <package-name>` and
# no other arguments.

from __future__ import print_function, absolute_import

import subprocess
import os
import sys
import re
import shutil
import tempfile

import merge_requirements as merge_module
import readlink
import strip_hashes


def find_tools_path():
    return os.path.dirname(readlink.main(__file__))


def certbot_oldest_processing(tools_path, args, test_constraints):
    if args[0] != '-e' or len(args) != 2:
        raise ValueError('When CERTBOT_OLDEST is set, this script must be run '
                         'with a single -e <path> argument.')
    # remove any extras such as [dev]
    pkg_dir = re.sub(r'\[\w+\]', '', args[1])
    requirements = os.path.join(pkg_dir, 'local-oldest-requirements.txt')
    shutil.copy(os.path.join(tools_path, 'oldest_constraints.txt'), test_constraints)
    # packages like acme don't have any local oldest requirements
    if not os.path.isfile(requirements):
        return None

    return requirements


def certbot_normal_processing(tools_path, test_constraints):
    repo_path = os.path.dirname(tools_path)
    certbot_requirements = os.path.normpath(os.path.join(
        repo_path, 'letsencrypt-auto-source/pieces/dependency-requirements.txt'))
    with open(certbot_requirements, 'r') as fd:
        data = fd.readlines()
    with open(test_constraints, 'w') as fd:
        data = "\n".join(strip_hashes.process_entries(data))
        fd.write(data)


def merge_requirements(tools_path, requirements, test_constraints, all_constraints):
    # Order of the files in the merge function matters.
    # Indeed version retained for a given package will be the last version
    # found when following all requirements in the given order.
    # Here is the order by increasing priority:
    # 1) The general development constraints (tools/dev_constraints.txt)
    # 2) The general tests constraints (oldest_requirements.txt or
    #    certbot-auto's dependency-requirements.txt for the normal processing)
    # 3) The local requirement file, typically local-oldest-requirement in oldest tests
    files = [os.path.join(tools_path, 'dev_constraints.txt'), test_constraints]
    if requirements:
        files.append(requirements)
    merged_requirements = merge_module.main(*files)
    with open(all_constraints, 'w') as fd:
        fd.write(merged_requirements)


def call_with_print(command, cwd=None):
    print(command)
    subprocess.check_call(command, shell=True, cwd=cwd or os.getcwd())


def pip_install_with_print(args_str):
    command = '"{0}" -m pip install --disable-pip-version-check {1}'.format(sys.executable,
                                                                            args_str)
    call_with_print(command)


def main(args):
    tools_path = find_tools_path()
    working_dir = tempfile.mkdtemp()

    if os.environ.get('TRAVIS'):
        # When this script is executed on Travis, the following print will make the log
        # be folded until the end command is printed (see finally section).
        print('travis_fold:start:install_certbot_deps')

    try:
        test_constraints = os.path.join(working_dir, 'test_constraints.txt')
        all_constraints = os.path.join(working_dir, 'all_constraints.txt')

        if os.environ.get('CERTBOT_NO_PIN') == '1':
            # With unpinned dependencies, there is no constraint
            pip_install_with_print(' '.join(args))
        else:
            # Otherwise, we merge requirements to build the constraints and pin dependencies
            requirements = None
            reinstall = False
            if os.environ.get('CERTBOT_OLDEST') == '1':
                requirements = certbot_oldest_processing(tools_path, args, test_constraints)
                # We need to --force-reinstall the tested distribution when using oldest
                # requirements because of an error in these tests in particular situations
                # described in https://github.com/certbot/certbot/issues/7014.
                # However this slows down considerably the oldest tests (5 min -> 10 min),
                # so we need to find a better mitigation in the future.
                reinstall = True
            else:
                certbot_normal_processing(tools_path, test_constraints)

            merge_requirements(tools_path, requirements, test_constraints, all_constraints)
            if requirements:  # This branch is executed during the oldest tests
                # First step, install the transitive dependencies of oldest requirements
                # in respect with oldest constraints.
                pip_install_with_print('--constraint "{0}" --requirement "{1}"'
                                       .format(all_constraints, requirements))
<<<<<<< HEAD

            pip_install_with_print('--constraint "{0}" {1} {2}'.format(
                all_constraints, '--force-reinstall' if reinstall else '', ' '.join(args)))
=======
                # Second step, ensure that oldest requirements themselves are effectively
                # installed using --force-reinstall, and avoid corner cases like the one described
                # in https://github.com/certbot/certbot/issues/7014.
                pip_install_with_print('--force-reinstall --no-deps --requirement "{0}"'
                                       .format(requirements))

            pip_install_with_print('--constraint "{0}" {1}'.format(
                all_constraints, ' '.join(args)))
>>>>>>> 71b1b8c2
    finally:
        if os.environ.get('TRAVIS'):
            print('travis_fold:end:install_certbot_deps')
        shutil.rmtree(working_dir)


if __name__ == '__main__':
    main(sys.argv[1:])<|MERGE_RESOLUTION|>--- conflicted
+++ resolved
@@ -99,15 +99,8 @@
         else:
             # Otherwise, we merge requirements to build the constraints and pin dependencies
             requirements = None
-            reinstall = False
             if os.environ.get('CERTBOT_OLDEST') == '1':
                 requirements = certbot_oldest_processing(tools_path, args, test_constraints)
-                # We need to --force-reinstall the tested distribution when using oldest
-                # requirements because of an error in these tests in particular situations
-                # described in https://github.com/certbot/certbot/issues/7014.
-                # However this slows down considerably the oldest tests (5 min -> 10 min),
-                # so we need to find a better mitigation in the future.
-                reinstall = True
             else:
                 certbot_normal_processing(tools_path, test_constraints)
 
@@ -117,11 +110,6 @@
                 # in respect with oldest constraints.
                 pip_install_with_print('--constraint "{0}" --requirement "{1}"'
                                        .format(all_constraints, requirements))
-<<<<<<< HEAD
-
-            pip_install_with_print('--constraint "{0}" {1} {2}'.format(
-                all_constraints, '--force-reinstall' if reinstall else '', ' '.join(args)))
-=======
                 # Second step, ensure that oldest requirements themselves are effectively
                 # installed using --force-reinstall, and avoid corner cases like the one described
                 # in https://github.com/certbot/certbot/issues/7014.
@@ -130,7 +118,6 @@
 
             pip_install_with_print('--constraint "{0}" {1}'.format(
                 all_constraints, ' '.join(args)))
->>>>>>> 71b1b8c2
     finally:
         if os.environ.get('TRAVIS'):
             print('travis_fold:end:install_certbot_deps')
